# ChatGPT + Enterprise data with Azure OpenAI and Cognitive Search

[![Open in GitHub Codespaces](https://img.shields.io/static/v1?style=for-the-badge&label=GitHub+Codespaces&message=Open&color=brightgreen&logo=github)](https://github.com/codespaces/new?hide_repo_select=true&ref=main&repo=599293758&machine=standardLinux32gb&devcontainer_path=.devcontainer%2Fdevcontainer.json&location=WestUs2)
[![Open in Remote - Containers](https://img.shields.io/static/v1?style=for-the-badge&label=Remote%20-%20Containers&message=Open&color=blue&logo=visualstudiocode)](https://vscode.dev/redirect?url=vscode://ms-vscode-remote.remote-containers/cloneInVolume?url=https://github.com/azure-samples/azure-search-openai-demo)

This sample demonstrates a few approaches for creating ChatGPT-like experiences over your own data using the Retrieval Augmented Generation pattern. It uses Azure OpenAI Service to access the ChatGPT model (gpt-35-turbo), and Azure Cognitive Search for data indexing and retrieval.

The repo includes sample data so it's ready to try end to end. In this sample application we use a fictitious company called Contoso Electronics, and the experience allows its employees to ask questions about the benefits, internal policies, as well as job descriptions and roles.

![RAG Architecture](docs/appcomponents.png)

## Features

* Chat and Q&A interfaces
* Explores various options to help users evaluate the trustworthiness of responses with citations, tracking of source content, etc.
* Shows possible approaches for data preparation, prompt construction, and orchestration of interaction between model (ChatGPT) and retriever (Cognitive Search)
* Settings directly in the UX to tweak the behavior and experiment with options

![Chat screen](docs/chatscreen.png)

## Getting Started

> **IMPORTANT:** In order to deploy and run this example, you'll need an **Azure subscription with access enabled for the Azure OpenAI service**. You can request access [here](https://aka.ms/oaiapply). You can also visit [here](https://azure.microsoft.com/free/cognitive-search/) to get some free Azure credits to get you started.

> **AZURE RESOURCE COSTS** by default this sample will create Azure App Service and Azure Cognitive Search resources that have a monthly cost, as well as Form Recognizer resource that has cost per document page. You can switch them to free versions of each of them if you want to avoid this cost by changing the parameters file under the infra folder (though there are some limits to consider; for example, you can have up to 1 free Cognitive Search resource per subscription, and the free Form Recognizer resource only analyzes the first 2 pages of each document.)

### Prerequisites

#### To Run Locally

* [Azure Developer CLI](https://aka.ms/azure-dev/install)
* [Python 3+](https://www.python.org/downloads/)
  * **Important**: Python and the pip package manager must be in the path in Windows for the setup scripts to work.
  * **Important**: Ensure you can run `python --version` from console. On Ubuntu, you might need to run `sudo apt install python-is-python3` to link `python` to `python3`.
* [Node.js](https://nodejs.org/en/download/)
* [Git](https://git-scm.com/downloads)
* [Powershell 7+ (pwsh)](https://github.com/powershell/powershell) - For Windows users only.
  * **Important**: Ensure you can run `pwsh.exe` from a PowerShell command. If this fails, you likely need to upgrade PowerShell.

>NOTE: Your Azure Account must have `Microsoft.Authorization/roleAssignments/write` permissions, such as [User Access Administrator](https://learn.microsoft.com/azure/role-based-access-control/built-in-roles#user-access-administrator) or [Owner](https://learn.microsoft.com/azure/role-based-access-control/built-in-roles#owner).  

#### To Run in GitHub Codespaces or VS Code Remote Containers

You can run this repo virtually by using GitHub Codespaces or VS Code Remote Containers.  Click on one of the buttons below to open this repo in one of those options.

[![Open in GitHub Codespaces](https://img.shields.io/static/v1?style=for-the-badge&label=GitHub+Codespaces&message=Open&color=brightgreen&logo=github)](https://github.com/codespaces/new?hide_repo_select=true&ref=main&repo=599293758&machine=standardLinux32gb&devcontainer_path=.devcontainer%2Fdevcontainer.json&location=WestUs2)
[![Open in Remote - Containers](https://img.shields.io/static/v1?style=for-the-badge&label=Remote%20-%20Containers&message=Open&color=blue&logo=visualstudiocode)](https://vscode.dev/redirect?url=vscode://ms-vscode-remote.remote-containers/cloneInVolume?url=https://github.com/azure-samples/azure-search-openai-demo)

### Installation

#### Project Initialization

1. Create a new folder and switch to it in the terminal
1. Run `azd auth login`
1. Run `azd init -t azure-search-openai-demo`
    * note that this command will initialize a git repository and you do not need to clone this repository

#### Starting from scratch

Execute the following command, if you don't have any pre-existing Azure services and want to start from a fresh deployment.

1. Run `azd up` - This will provision Azure resources and deploy this sample to those resources, including building the search index based on the files found in the `./data` folder.
    * For the target location, the regions that currently support the models used in this sample are **East US**, **France Central**, **South Central US**, **UK South**, and **West Europe**. For an up-to-date list of regions and models, check [here](https://learn.microsoft.com/en-us/azure/cognitive-services/openai/concepts/models)
1. After the application has been successfully deployed you will see a URL printed to the console.  Click that URL to interact with the application in your browser.  

It will look like the following:

!['Output from running azd up'](assets/endpoint.png)

> NOTE: It may take a minute for the application to be fully deployed. If you see a "Python Developer" welcome screen, then wait a minute and refresh the page.

#### Use existing resources

1. Run `azd env set AZURE_OPENAI_SERVICE {Name of existing OpenAI service}`
1. Run `azd env set AZURE_OPENAI_RESOURCE_GROUP {Name of existing resource group that OpenAI service is provisioned to}`
1. Run `azd env set AZURE_OPENAI_CHATGPT_DEPLOYMENT {Name of existing ChatGPT deployment}`. Only needed if your ChatGPT deployment is not the default 'chat'.
1. Run `azd env set AZURE_OPENAI_GPT_DEPLOYMENT {Name of existing GPT deployment}`. Only needed if your ChatGPT deployment is not the default 'davinci'.
1. Run `azd up`

> NOTE: You can also use existing Search and Storage Accounts.  See `./infra/main.parameters.json` for list of environment variables to pass to `azd env set` to configure those existing resources.

#### Deploying or re-deploying a local clone of the repo

* Simply run `azd up`

#### Running locally

1. Run `azd login`
2. Change dir to `app`
3. Run `./start.ps1` or `./start.sh` or run the "VS Code Task: Start App" to start the project locally.

#### Sharing Environments

Run the following if you want to give someone else access to completely deployed and existing environment.

1. Install the [Azure CLI](https://learn.microsoft.com/cli/azure/install-azure-cli)
1. Run `azd init -t azure-search-openai-demo`
1. Run `azd env refresh -e {environment name}` - Note that they will need the azd environment name, subscription Id, and location to run this command - you can find those values in your `./azure/{env name}/.env` file.  This will populate their azd environment's .env file with all the settings needed to run the app locally.
1. Run `pwsh ./scripts/roles.ps1` - This will assign all of the necessary roles to the user so they can run the app locally.  If they do not have the necessary permission to create roles in the subscription, then you may need to run this script for them. Just be sure to set the `AZURE_PRINCIPAL_ID` environment variable in the azd .env file or in the active shell to their Azure Id, which they can get with `az account show`.

### Quickstart

* In Azure: navigate to the Azure WebApp deployed by azd. The URL is printed out when azd completes (as "Endpoint"), or you can find it in the Azure portal.
* Running locally: navigate to 127.0.0.1:5000

Once in the web app:

* Try different topics in chat or Q&A context. For chat, try follow up questions, clarifications, ask to simplify or elaborate on answer, etc.
* Explore citations and sources
* Click on "settings" to try different options, tweak prompts, etc.

## Resources

* [Revolutionize your Enterprise Data with ChatGPT: Next-gen Apps w/ Azure OpenAI and Cognitive Search](https://aka.ms/entgptsearchblog)
* [Azure Cognitive Search](https://learn.microsoft.com/azure/search/search-what-is-azure-search)
* [Azure OpenAI Service](https://learn.microsoft.com/azure/cognitive-services/openai/overview)

### Note

>Note: The PDF documents used in this demo contain information generated using a language model (Azure OpenAI Service). The information contained in these documents is only for demonstration purposes and does not reflect the opinions or beliefs of Microsoft. Microsoft makes no representations or warranties of any kind, express or implied, about the completeness, accuracy, reliability, suitability or availability with respect to the information contained in this document. All rights reserved to Microsoft.

### FAQ

***Question***: Why do we need to break up the PDFs into chunks when Azure Cognitive Search supports searching large documents?

***Answer***: Chunking allows us to limit the amount of information we send to OpenAI due to token limits. By breaking up the content, it allows us to easily find potential chunks of text that we can inject into OpenAI. The method of chunking we use leverages a sliding window of text such that sentences that end one chunk will start the next. This allows us to reduce the chance of losing the context of the text.

### Troubleshooting

If you see this error while running `azd deploy`: `read /tmp/azd1992237260/backend_env/lib64: is a directory`, then delete the `./app/backend/backend_env folder` and re-run the `azd deploy` command.  This issue is being tracked here: <https://github.com/Azure/azure-dev/issues/1237>

<<<<<<< HEAD
If the web app fails to deploy and you receive a '404 Not Found' message in your browser, run 'azd deploy'.
=======
If the web app fails to deploy and you receive a '404 Not Found' message in your browser, run `azd deploy`. 
>>>>>>> ef32ced1
<|MERGE_RESOLUTION|>--- conflicted
+++ resolved
@@ -129,8 +129,4 @@
 
 If you see this error while running `azd deploy`: `read /tmp/azd1992237260/backend_env/lib64: is a directory`, then delete the `./app/backend/backend_env folder` and re-run the `azd deploy` command.  This issue is being tracked here: <https://github.com/Azure/azure-dev/issues/1237>
 
-<<<<<<< HEAD
-If the web app fails to deploy and you receive a '404 Not Found' message in your browser, run 'azd deploy'.
-=======
-If the web app fails to deploy and you receive a '404 Not Found' message in your browser, run `azd deploy`. 
->>>>>>> ef32ced1
+If the web app fails to deploy and you receive a '404 Not Found' message in your browser, run `azd deploy`.